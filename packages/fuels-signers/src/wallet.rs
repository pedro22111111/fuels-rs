use crate::provider::{Paginator, Provider};
use crate::Signer;
use async_trait::async_trait;
use elliptic_curve::rand_core;
use eth_keystore::KeystoreError;
use fuel_crypto::{Message, PublicKey, SecretKey, Signature};
use fuel_gql_client::client::schema;
use fuel_gql_client::fuel_vm::prelude::GTFArgs;
use fuel_gql_client::{
    client::{
        schema::coin::Coin, schema::message::Message as InputMessage, types::TransactionResponse,
    },
    fuel_tx::{
        AssetId, Bytes32, Cacheable, ContractId, Input, Output, Receipt, TransactionFee, TxPointer,
        UtxoId, Witness,
    },
    fuel_vm::{consts::REG_ONE, prelude::Opcode},
};
use fuel_types::bytes::WORD_SIZE;
use fuels_core::tx::{field, Chargeable, Script, Transaction, UniqueIdentifier};
use fuels_core::{constants::BASE_ASSET_ID, parameters::TxParameters};
use fuels_types::bech32::{Bech32Address, Bech32ContractId, FUEL_BECH32_HRP};
use fuels_types::errors::Error;
use rand::{CryptoRng, Rng};
use std::{collections::HashMap, fmt, ops, path::Path};
use thiserror::Error;

pub const DEFAULT_DERIVATION_PATH_PREFIX: &str = "m/44'/1179993420'";

/// A FuelVM-compatible wallet that can be used to list assets, balances and more.
///
/// Note that instances of the `Wallet` type only know their public address, and as a result can
/// only perform read-only operations.
///
/// In order to sign messages or send transactions, a `Wallet` must first call [`Wallet::unlock`]
/// with a valid private key to produce a [`WalletUnlocked`].
#[derive(Clone)]
pub struct Wallet {
    /// The wallet's address. The wallet's address is derived
    /// from the first 32 bytes of SHA-256 hash of the wallet's public key.
    pub(crate) address: Bech32Address,
    pub(crate) provider: Option<Provider>,
}

/// A `WalletUnlocked` is equivalent to a [`Wallet`] whose private key is known and stored
/// alongside in-memory. Knowing the private key allows a `WalletUlocked` to sign operations, send
/// transactions, and more.
///
/// # Examples
///
/// ## Signing and Verifying a message
///
/// The wallet can be used to produce ECDSA [`Signature`] objects, which can be then verified.
///
/// ```
/// use fuel_crypto::Message;
/// use fuels::prelude::*;
///
/// async fn foo() -> Result<(), Error> {
///   // Setup local test node
///   let (provider, _) = setup_test_provider(vec![], vec![], None).await;
///
///   // Create a new local wallet with the newly generated key
///   let wallet = WalletUnlocked::new_random(Some(provider));
///
///   let message = "my message";
///   let signature = wallet.sign_message(message.as_bytes()).await?;
///
///   // Lock the wallet when we're done, dropping the private key from memory.
///   let wallet = wallet.lock();
///
///   // Recover address that signed the message
///   let message = Message::new(message);
///   let recovered_address = signature.recover(&message).expect("Failed to recover address");
///
///   assert_eq!(wallet.address().hash(), recovered_address.hash());
///
///   // Verify signature
///   signature.verify(&recovered_address, &message).unwrap();
///   Ok(())
/// }
/// ```
/// [`Signature`]: fuels_core::signature::Signature
#[derive(Clone, Debug)]
pub struct WalletUnlocked {
    wallet: Wallet,
    pub(crate) private_key: SecretKey,
}

#[derive(Error, Debug)]
/// Error thrown by the Wallet module
pub enum WalletError {
    /// Error propagated from the hex crate.
    #[error(transparent)]
    Hex(#[from] hex::FromHexError),
    /// Error propagated by parsing of a slice
    #[error("Failed to parse slice")]
    Parsing(#[from] std::array::TryFromSliceError),
    #[error("No provider was setup: make sure to set_provider in your wallet!")]
    NoProvider,
    /// Keystore error
    #[error(transparent)]
    KeystoreError(#[from] KeystoreError),
    #[error(transparent)]
    FuelCrypto(#[from] fuel_crypto::Error),
}

impl From<WalletError> for Error {
    fn from(e: WalletError) -> Self {
        Error::WalletError(e.to_string())
    }
}

impl Wallet {
    /// Construct a Wallet from its given public address.
    pub fn from_address(address: Bech32Address, provider: Option<Provider>) -> Self {
        Self { address, provider }
    }

    pub fn get_provider(&self) -> Result<&Provider, WalletError> {
        self.provider.as_ref().ok_or(WalletError::NoProvider)
    }

    pub fn set_provider(&mut self, provider: Provider) {
        self.provider = Some(provider)
    }

    pub fn address(&self) -> &Bech32Address {
        &self.address
    }

    pub fn get_transactions(
        &self,
        num_results: u64,
    ) -> Result<Paginator<String, Vec<TransactionResponse>>, Error> {
        Ok(self
            .get_provider()?
            .get_transactions_by_owner(&self.address, num_results))
    }

    /// Returns a proper vector of `Input::Coin`s for the given asset ID, amount, and witness index.
    /// The `witness_index` is the position of the witness
    /// (signature) in the transaction's list of witnesses.
    /// Meaning that, in the validation process, the node will
    /// use the witness at this index to validate the coins returned
    /// by this method.
    pub async fn get_asset_inputs_for_amount(
        &self,
        asset_id: AssetId,
        amount: u64,
        witness_index: u8,
    ) -> Result<Vec<Input>, Error> {
        let spendable = self.get_spendable_coins(&asset_id, amount).await?;
        let mut inputs = vec![];
        for coin in spendable {
            let input_coin = Input::coin_signed(
                UtxoId::from(coin.utxo_id),
                coin.owner.into(),
                coin.amount.0,
                asset_id,
                TxPointer::default(),
                witness_index,
                0,
            );
            inputs.push(input_coin);
        }
        Ok(inputs)
    }

    /// Returns a vector containing the output coin and change output given an asset and amount
    pub fn get_asset_outputs_for_amount(
        &self,
        to: &Bech32Address,
        asset_id: AssetId,
        amount: u64,
    ) -> Vec<Output> {
        vec![
            Output::coin(to.into(), amount, asset_id),
            // Note that the change will be computed by the node.
            // Here we only have to tell the node who will own the change and its asset ID.
            Output::change((&self.address).into(), 0, asset_id),
        ]
    }

    /// Gets a page of coins of asset `asset_id` owned by the wallet, *even spent ones* (this is useful
    /// for some particular cases, but in general, you should use `get_spendable_coins`). This
    /// returns actual coins (UTXOs).
    pub fn get_coins(
        &self,
        asset_id: AssetId,
        num_results: u64,
    ) -> Result<Paginator<String, Vec<Coin>>, Error> {
        Ok(self
            .get_provider()?
            .get_coins(&self.address, &asset_id, num_results))
    }

    /// Get some spendable coins of asset `asset_id` owned by the wallet that add up at least to
    /// amount `amount`. The returned coins (UTXOs) are actual coins that can be spent. The number
    /// of coins (UXTOs) is optimized to prevent dust accumulation.
    pub async fn get_spendable_coins(
        &self,
        asset_id: &AssetId,
        amount: u64,
    ) -> Result<Vec<Coin>, Error> {
        self.get_provider()?
            .get_spendable_coins(&self.address, asset_id, amount)
            .await
            .map_err(Into::into)
    }

    /// Get some spendable messages owned by the wallet.
    /// The returned messages are actual messages that can be spent. The number
    /// of messages (UXTOs) is optimized to prevent dust accumulation.
    pub async fn get_spendable_messages(&self) -> Result<Vec<InputMessage>, Error> {
        self.get_provider()?
            .get_spendable_messages(&self.address)
            .await
            .map_err(Into::into)
    }

    /// Get the balance of all spendable coins `asset_id` for address `address`. This is different
    /// from getting coins because we are just returning a number (the sum of UTXOs amount) instead
    /// of the UTXOs.
    pub async fn get_asset_balance(&self, asset_id: &AssetId) -> Result<u64, Error> {
        self.get_provider()?
            .get_asset_balance(&self.address, asset_id)
            .await
            .map_err(Into::into)
    }

    /// Get a page of spendable balances of all assets for the wallet. This is different from getting
    /// the coins because we are only returning the sum of UTXOs coins amount and not the UTXOs
    /// coins themselves.
    pub fn get_balances(
        &self,
        num_results: u64,
    ) -> Result<Paginator<String, HashMap<AssetId, u64>>, Error> {
        Ok(self
            .get_provider()?
            .get_balances(&self.address, num_results))
    }

    pub fn get_messages(
        &self,
        num_results: u64,
    ) -> Result<Paginator<String, Vec<schema::message::Message>>, Error> {
        Ok(self
            .get_provider()?
            .get_messages(&self.address, num_results))
    }

    pub async fn get_inputs_for_messages(&self, witness_index: u8) -> Result<Vec<Input>, Error> {
<<<<<<< HEAD
        let to_u8_bytes = |v: &[i32]| v.iter().flat_map(|e| e.to_ne_bytes()).collect::<Vec<_>>();

        let messages = self.get_spendable_messages().await?;
=======
        let messages = self.get_messages().await?;
>>>>>>> 2dbe53fb

        let inputs: Vec<Input> = messages
            .into_iter()
            .map(|message| {
                let message_id = Input::compute_message_id(
                    &message.sender.clone().into(),
                    &message.recipient.clone().into(),
                    message.nonce.into(),
                    message.amount.0,
                    &message.data.0,
                );
                Input::message_signed(
                    message_id,
                    message.sender.into(),
                    message.recipient.into(),
                    message.amount.0,
                    0,
                    witness_index,
                    message.data.into(),
                )
            })
            .collect();

        Ok(inputs)
    }

    /// Unlock the wallet with the given `private_key`.
    ///
    /// The private key will be stored in memory until `wallet.lock()` is called or until the
    /// wallet is `drop`ped.
    pub fn unlock(self, private_key: SecretKey) -> WalletUnlocked {
        WalletUnlocked {
            wallet: self,
            private_key,
        }
    }

    /// Craft a transaction used to transfer funds between two addresses.
    pub fn build_transfer_tx(inputs: &[Input], outputs: &[Output], params: TxParameters) -> Script {
        // This script contains a single Opcode that returns immediately (RET)
        // since all this transaction does is move Inputs and Outputs around.
        let script = Opcode::RET(REG_ONE).to_bytes().to_vec();
        Transaction::script(
            params.gas_price,
            params.gas_limit,
            params.maturity,
            script,
            vec![],
            inputs.to_vec(),
            outputs.to_vec(),
            vec![],
        )
    }

    /// Craft a transaction used to transfer funds to a contract.
    pub fn build_contract_transfer_tx(
        to: ContractId,
        amount: u64,
        asset_id: AssetId,
        inputs: &[Input],
        outputs: &[Output],
        params: TxParameters,
    ) -> Script {
        let script_data: Vec<u8> = [
            to.to_vec(),
            amount.to_be_bytes().to_vec(),
            asset_id.to_vec(),
        ]
        .into_iter()
        .flatten()
        .collect();

        // This script loads:
        //  - a pointer to the contract id,
        //  - the actual amount
        //  - a pointer to the asset id
        // into the registers 0x10, 0x12, 0x13
        // and calls the TR instruction
        let script = vec![
            Opcode::gtf(0x10, 0x00, GTFArgs::ScriptData),
            Opcode::ADDI(0x11, 0x10, ContractId::LEN as u16),
            Opcode::LW(0x12, 0x11, 0),
            Opcode::ADDI(0x13, 0x11, WORD_SIZE as u16),
            Opcode::TR(0x10, 0x12, 0x13),
            Opcode::RET(REG_ONE),
        ]
        .into_iter()
        .collect();

        Transaction::script(
            params.gas_price,
            params.gas_limit,
            params.maturity,
            script,
            script_data,
            inputs.to_vec(),
            outputs.to_vec(),
            vec![],
        )
    }
}

impl WalletUnlocked {
    /// Lock the wallet by `drop`ping the private key from memory.
    pub fn lock(self) -> Wallet {
        self.wallet
    }

    // NOTE: Rather than providing a `DerefMut` implementation, we wrap the `set_provider` method
    // directly. This is because we should not allow the user a `&mut` handle to the inner `Wallet`
    // as this could lead to ending up with a `WalletUnlocked` in an inconsistent state (e.g. the
    // private key doesn't match the inner wallet's public key).
    pub fn set_provider(&mut self, provider: Provider) {
        self.wallet.set_provider(provider)
    }

    /// Creates a new wallet with a random private key.
    pub fn new_random(provider: Option<Provider>) -> Self {
        let mut rng = rand::thread_rng();
        let private_key = SecretKey::random(&mut rng);
        Self::new_from_private_key(private_key, provider)
    }

    /// Creates a new wallet from the given private key.
    pub fn new_from_private_key(private_key: SecretKey, provider: Option<Provider>) -> Self {
        let public = PublicKey::from(&private_key);
        let hashed = public.hash();
        let address = Bech32Address::new(FUEL_BECH32_HRP, hashed);
        Wallet::from_address(address, provider).unlock(private_key)
    }

    /// Creates a new wallet from a mnemonic phrase.
    /// The default derivation path is used.
    pub fn new_from_mnemonic_phrase(
        phrase: &str,
        provider: Option<Provider>,
    ) -> Result<Self, WalletError> {
        let path = format!("{}/0'/0/0", DEFAULT_DERIVATION_PATH_PREFIX);
        Self::new_from_mnemonic_phrase_with_path(phrase, provider, &path)
    }

    /// Creates a new wallet from a mnemonic phrase.
    /// It takes a path to a BIP32 derivation path.
    pub fn new_from_mnemonic_phrase_with_path(
        phrase: &str,
        provider: Option<Provider>,
        path: &str,
    ) -> Result<Self, WalletError> {
        let secret_key = SecretKey::new_from_mnemonic_phrase_with_path(phrase, path)?;

        Ok(Self::new_from_private_key(secret_key, provider))
    }

    /// Creates a new wallet and stores its encrypted version in the given path.
    pub fn new_from_keystore<P, R, S>(
        dir: P,
        rng: &mut R,
        password: S,
        provider: Option<Provider>,
    ) -> Result<(Self, String), WalletError>
    where
        P: AsRef<Path>,
        R: Rng + CryptoRng + rand_core::CryptoRng,
        S: AsRef<[u8]>,
    {
        let (secret, uuid) = eth_keystore::new(dir, rng, password)?;

        let secret_key = unsafe { SecretKey::from_slice_unchecked(&secret) };

        let wallet = Self::new_from_private_key(secret_key, provider);

        Ok((wallet, uuid))
    }

    /// Encrypts the wallet's private key with the given password and saves it
    /// to the given path.
    pub fn encrypt<P, S>(&self, dir: P, password: S) -> Result<String, WalletError>
    where
        P: AsRef<Path>,
        S: AsRef<[u8]>,
    {
        let mut rng = rand::thread_rng();

        Ok(eth_keystore::encrypt_key(
            dir,
            &mut rng,
            *self.private_key,
            password,
        )?)
    }

    /// Recreates a wallet from an encrypted JSON wallet given the provided path and password.
    pub fn load_keystore<P, S>(
        keypath: P,
        password: S,
        provider: Option<Provider>,
    ) -> Result<Self, WalletError>
    where
        P: AsRef<Path>,
        S: AsRef<[u8]>,
    {
        let secret = eth_keystore::decrypt_key(keypath, password)?;
        let secret_key = unsafe { SecretKey::from_slice_unchecked(&secret) };
        Ok(Self::new_from_private_key(secret_key, provider))
    }

    /// Add base asset inputs to the transaction to cover the estimated fee.
    /// The original base asset amount cannot be calculated reliably from
    /// the existing transaction inputs because the selected coins may exceed
    /// the required amount to avoid dust. Therefore we require it as an argument.
    ///
    /// Requires contract inputs to be at the start of the transactions inputs vec
    /// so that their indexes are retained
    pub async fn add_fee_coins<Tx: Chargeable + field::Inputs + field::Outputs>(
        &self,
        tx: &mut Tx,
        previous_base_amount: u64,
        witness_index: u8,
    ) -> Result<(), Error> {
        let consensus_parameters = self
            .get_provider()?
            .chain_info()
            .await?
            .consensus_parameters;
        let transaction_fee = TransactionFee::checked_from_tx(&consensus_parameters.into(), tx)
            .expect("Error calculating TransactionFee");

        let (base_asset_inputs, remaining_inputs): (Vec<_>, Vec<_>) =
            tx.inputs().iter().cloned().partition(|input| {
                matches!(input, Input::CoinSigned { .. })
                    && *input.asset_id().unwrap() == BASE_ASSET_ID
            });

        let base_inputs_sum: u64 = base_asset_inputs
            .iter()
            .map(|input| input.amount().unwrap())
            .sum();
        // either the inputs were setup incorrectly, or the passed base_asset_amount is wrong
        if base_inputs_sum < previous_base_amount {
            return Err(Error::WalletError(
                "The provided base asset amount is less than the present input coins".to_string(),
            ));
        }

        let mut new_base_amount = transaction_fee.total() + previous_base_amount;
        // If the tx doesn't consume any UTXOs, attempting to repeat it will lead to an
        // error due to non unique tx ids (e.g. repeated contract call with configured gas cost of 0).
        // Here we enforce a minimum amount on the base asset to avoid this
        const MIN_AMOUNT: u64 = 1;
        let is_using_coins = tx
            .inputs()
            .iter()
            .any(|input| matches!(input, Input::CoinSigned { .. }));

        if !is_using_coins && new_base_amount == 0 {
            new_base_amount = MIN_AMOUNT;
        }

        // This is a temporary solution till we get update on coins_to_spend function
        // Get asset inputs for required amount expressed u Input::coin_signed or in
        // Input::message_signed depending on what we have in stock.
        // In the near future this will be replaced by one function.
        let base_coin_inputs = self
            .get_asset_inputs_for_amount(BASE_ASSET_ID, new_base_amount, witness_index)
            .await;
        let new_base_inputs =
            if base_coin_inputs.is_err() || base_coin_inputs.as_ref().unwrap().is_empty() {
                self.get_inputs_for_messages(witness_index).await?
            } else {
                base_coin_inputs.unwrap()
            };
        if new_base_inputs.is_empty() && new_base_amount != 0 {
            return Err(Error::ProviderError(
                "Response errors; enough coins could not be found".to_string(),
            ));
        }

        let is_using_messages = new_base_inputs
            .iter()
            .any(|input| matches!(input, Input::MessageSigned { .. }));

        let adjusted_inputs: Vec<_> = remaining_inputs
            .into_iter()
            .chain(new_base_inputs.into_iter())
            .collect();

        let is_base_change_present = tx.outputs().iter().any(|output| {
            matches!(output, Output::Change { .. }) && *output.asset_id().unwrap() == BASE_ASSET_ID
        });

        // add a change output for the base asset if it doesn't exist and there are base inputs
        let change_output = if !is_base_change_present && new_base_amount != 0 && !is_using_messages
        {
            vec![Output::change(self.address().into(), 0, BASE_ASSET_ID)]
        } else {
            vec![]
        };

        *tx.inputs_mut() = adjusted_inputs;
        tx.outputs_mut().extend(change_output);

        Ok(())
    }

    /// Transfer funds from this wallet to another `Address`.
    /// Fails if amount for asset ID is larger than address's spendable coins.
    /// Returns the transaction ID that was sent and the list of receipts.
    ///
    /// # Examples
    /// ```
    /// use fuels::prelude::*;
    /// use fuels::test_helpers::setup_single_asset_coins;
    /// use fuels::tx::{Bytes32, AssetId, Input, Output, UtxoId};
    /// use std::str::FromStr;
    /// #[cfg(feature = "fuel-core-lib")]
    /// use fuels_test_helpers::Config;
    ///
    /// async fn foo() -> Result<(), Box<dyn std::error::Error>> {
    ///  // Create the actual wallets/signers
    ///  let mut wallet_1 = WalletUnlocked::new_random(None);
    ///  let mut wallet_2 = WalletUnlocked::new_random(None).lock();
    ///
    ///   // Setup a coin for each wallet
    ///   let mut coins_1 = setup_single_asset_coins(wallet_1.address(),BASE_ASSET_ID, 1, 1);
    ///   let coins_2 = setup_single_asset_coins(wallet_2.address(),BASE_ASSET_ID, 1, 1);
    ///   coins_1.extend(coins_2);
    ///
    ///   // Setup a provider and node with both set of coins
    ///   let (provider, _) = setup_test_provider(coins_1, vec![], None).await;
    ///
    ///   // Set provider for wallets
    ///   wallet_1.set_provider(provider.clone());
    ///   wallet_2.set_provider(provider);
    ///
    ///   // Transfer 1 from wallet 1 to wallet 2
    ///   let _receipts = wallet_1
    ///        .transfer(&wallet_2.address(), 1, Default::default(), TxParameters::default())
    ///        .await
    ///        .unwrap();
    ///
    ///   let wallet2_num_coins = 2;
    ///   let wallet_2_final_coins = wallet_2
    ///       .get_coins(BASE_ASSET_ID, wallet2_num_coins)?
    ///       .call()
    ///       .await?
    ///       .results;
    ///
    ///   // Check that wallet two now has two coins
    ///   assert_eq!(wallet_2_final_coins.len() as u64, wallet2_num_coins);
    ///   Ok(())
    /// }
    /// ```
    pub async fn transfer(
        &self,
        to: &Bech32Address,
        amount: u64,
        asset_id: AssetId,
        tx_parameters: TxParameters,
    ) -> Result<(String, Vec<Receipt>), Error> {
        let inputs = self
            .get_asset_inputs_for_amount(asset_id, amount, 0)
            .await?;
        let outputs = self.get_asset_outputs_for_amount(to, asset_id, amount);

        let mut tx = Wallet::build_transfer_tx(&inputs, &outputs, tx_parameters);

        // if we are not transferring the base asset, previous base amount is 0
        if asset_id == AssetId::default() {
            self.add_fee_coins(&mut tx, amount, 0).await?;
        } else {
            self.add_fee_coins(&mut tx, 0, 0).await?;
        };
        self.sign_transaction(&mut tx).await?;

        let receipts = self.get_provider()?.send_transaction(&tx).await?;

        Ok((tx.id().to_string(), receipts))
    }

    #[allow(clippy::too_many_arguments)]
    pub async fn spend_predicate(
        &self,
        predicate_address: &Bech32Address,
        code: Vec<u8>,
        amount: u64,
        asset_id: AssetId,
        to: &Bech32Address,
        data: Option<Vec<u8>>,
        tx_parameters: TxParameters,
    ) -> Result<Vec<Receipt>, Error> {
        let spendable_predicate_coins = self
            .get_provider()?
            .get_spendable_coins(predicate_address, &asset_id, amount)
            .await?;

        // input amount is: amount < input_amount < 2*amount
        // because of "random improve" used by get_spendable_coins()
        let input_amount: u64 = spendable_predicate_coins
            .iter()
            .map(|coin| coin.amount.0)
            .sum();

        let predicate_data = data.unwrap_or_default();
        let inputs = spendable_predicate_coins
            .into_iter()
            .map(|coin| {
                Input::coin_predicate(
                    UtxoId::from(coin.utxo_id),
                    coin.owner.into(),
                    coin.amount.0,
                    asset_id,
                    TxPointer::default(),
                    0,
                    code.clone(),
                    predicate_data.clone(),
                )
            })
            .collect::<Vec<_>>();

        let outputs = [
            Output::coin(to.into(), amount, asset_id),
            Output::coin(predicate_address.into(), input_amount - amount, asset_id),
        ];

        let mut tx = Wallet::build_transfer_tx(&inputs, &outputs, tx_parameters);
        // we set previous base amount to 0 because it only applies to signed coins, not predicate coins
        self.add_fee_coins(&mut tx, 0, 0).await?;
        self.sign_transaction(&mut tx).await?;

        self.get_provider()?.send_transaction(&tx).await
    }

    pub async fn receive_from_predicate(
        &self,
        predicate_address: &Bech32Address,
        predicate_code: Vec<u8>,
        amount: u64,
        asset_id: AssetId,
        predicate_data: Option<Vec<u8>>,
        tx_parameters: TxParameters,
    ) -> Result<Vec<Receipt>, Error> {
        self.spend_predicate(
            predicate_address,
            predicate_code,
            amount,
            asset_id,
            self.address(),
            predicate_data,
            tx_parameters,
        )
        .await
    }

    /// Unconditionally transfers `balance` of type `asset_id` to
    /// the contract at `to`.
    /// Fails if balance for `asset_id` is larger than this wallet's spendable balance.
    /// Returns the corresponding transaction ID and the list of receipts.
    ///
    /// CAUTION !!!
    ///
    /// This will transfer coins to a contract, possibly leading
    /// to the PERMANENT LOSS OF COINS if not used with care.
    pub async fn force_transfer_to_contract(
        &self,
        to: &Bech32ContractId,
        balance: u64,
        asset_id: AssetId,
        tx_parameters: TxParameters,
    ) -> Result<(String, Vec<Receipt>), Error> {
        let zeroes = Bytes32::zeroed();
        let plain_contract_id: ContractId = to.into();

        let mut inputs = vec![Input::contract(
            UtxoId::new(zeroes, 0),
            zeroes,
            zeroes,
            TxPointer::default(),
            plain_contract_id,
        )];
        inputs.extend(
            self.get_asset_inputs_for_amount(asset_id, balance, 0)
                .await?,
        );

        let outputs = vec![
            Output::contract(0, zeroes, zeroes),
            Output::change((&self.address).into(), 0, asset_id),
        ];

        // Build transaction and sign it
        let mut tx = Wallet::build_contract_transfer_tx(
            plain_contract_id,
            balance,
            asset_id,
            &inputs,
            &outputs,
            tx_parameters,
        );
        // if we are not transferring the base asset, previous base amount is 0
        let base_amount = if asset_id == AssetId::default() {
            balance
        } else {
            0
        };
        self.add_fee_coins(&mut tx, base_amount, 0).await?;
        self.sign_transaction(&mut tx).await?;

        let tx_id = tx.id();
        let receipts = self.get_provider()?.send_transaction(&tx).await?;

        Ok((tx_id.to_string(), receipts))
    }
}

#[cfg_attr(target_arch = "wasm32", async_trait(?Send))]
#[cfg_attr(not(target_arch = "wasm32"), async_trait)]
impl Signer for WalletUnlocked {
    type Error = WalletError;

    async fn sign_message<S: Send + Sync + AsRef<[u8]>>(
        &self,
        message: S,
    ) -> Result<Signature, Self::Error> {
        let message = Message::new(message);
        let sig = Signature::sign(&self.private_key, &message);
        Ok(sig)
    }

    async fn sign_transaction<Tx: Cacheable + UniqueIdentifier + field::Witnesses + Send>(
        &self,
        tx: &mut Tx,
    ) -> Result<Signature, Self::Error> {
        let id = tx.id();

        // Safety: `Message::from_bytes_unchecked` is unsafe because
        // it can't guarantee that the provided bytes will be the product
        // of a cryptographically secure hash. However, the bytes are
        // coming from `tx.id()`, which already uses `Hasher::hash()`
        // to hash it using a secure hash mechanism.
        let message = unsafe { Message::from_bytes_unchecked(*id) };
        let sig = Signature::sign(&self.private_key, &message);

        let witness = vec![Witness::from(sig.as_ref())];

        let witnesses: &mut Vec<Witness> = tx.witnesses_mut();

        match witnesses.len() {
            0 => *witnesses = witness,
            _ => {
                witnesses.extend(witness);
            }
        }

        Ok(sig)
    }

    fn address(&self) -> &Bech32Address {
        &self.address
    }
}

impl fmt::Debug for Wallet {
    fn fmt(&self, f: &mut fmt::Formatter<'_>) -> fmt::Result {
        f.debug_struct("Wallet")
            .field("address", &self.address)
            .finish()
    }
}

impl ops::Deref for WalletUnlocked {
    type Target = Wallet;
    fn deref(&self) -> &Self::Target {
        &self.wallet
    }
}

/// Generates a random mnemonic phrase given a random number generator and the number of words to
/// generate, `count`.
pub fn generate_mnemonic_phrase<R: Rng>(rng: &mut R, count: usize) -> Result<String, WalletError> {
    Ok(fuel_crypto::FuelMnemonic::generate_mnemonic_phrase(
        rng, count,
    )?)
}

#[cfg(test)]
#[cfg(feature = "test-helpers")]
mod tests {
    use super::*;
    use core::iter::repeat;
    use fuel_core::service::{Config, FuelService};
    use fuel_gql_client::client::FuelClient;
    use fuel_gql_client::fuel_tx::Address;
    use fuels_core::tx::field::{Inputs, Outputs};
    use fuels_test_helpers::{launch_custom_provider_and_get_wallets, AssetConfig, WalletsConfig};
    use fuels_types::errors::Error;
    use tempfile::tempdir;

    #[tokio::test]
    async fn encrypted_json_keystore() -> Result<(), Error> {
        let dir = tempdir()?;
        let mut rng = rand::thread_rng();

        let provider = setup().await;

        // Create a wallet to be stored in the keystore.
        let (wallet, uuid) =
            WalletUnlocked::new_from_keystore(&dir, &mut rng, "password", Some(provider.clone()))?;

        // sign a message using the above key.
        let message = "Hello there!";
        let signature = wallet.sign_message(message).await?;

        // Read from the encrypted JSON keystore and decrypt it.
        let path = Path::new(dir.path()).join(uuid);
        let recovered_wallet =
            WalletUnlocked::load_keystore(&path.clone(), "password", Some(provider.clone()))?;

        // Sign the same message as before and assert that the signature is the same.
        let signature2 = recovered_wallet.sign_message(message).await?;
        assert_eq!(signature, signature2);

        // Remove tempdir.
        assert!(std::fs::remove_file(&path).is_ok());
        Ok(())
    }

    #[tokio::test]
    async fn mnemonic_generation() -> Result<(), Error> {
        let provider = setup().await;

        let mnemonic = generate_mnemonic_phrase(&mut rand::thread_rng(), 12)?;

        let _wallet = WalletUnlocked::new_from_mnemonic_phrase(&mnemonic, Some(provider))?;
        Ok(())
    }

    #[tokio::test]
    async fn wallet_from_mnemonic_phrase() -> Result<(), Error> {
        let phrase =
            "oblige salon price punch saddle immune slogan rare snap desert retire surprise";

        let provider = setup().await;

        // Create first account from mnemonic phrase.
        let wallet = WalletUnlocked::new_from_mnemonic_phrase_with_path(
            phrase,
            Some(provider.clone()),
            "m/44'/60'/0'/0/0",
        )?;

        let expected_plain_address =
            "df9d0e6c6c5f5da6e82e5e1a77974af6642bdb450a10c43f0c6910a212600185";
        let expected_address = "fuel1m7wsumrvtaw6d6pwtcd809627ejzhk69pggvg0cvdyg2yynqqxzseuzply";

        assert_eq!(wallet.address().hash().to_string(), expected_plain_address);
        assert_eq!(wallet.address().to_string(), expected_address);

        // Create a second account from the same phrase.
        let wallet2 = WalletUnlocked::new_from_mnemonic_phrase_with_path(
            phrase,
            Some(provider),
            "m/44'/60'/1'/0/0",
        )?;

        let expected_second_plain_address =
            "261191b0164a24fd0fd51566ec5e5b0b9ba8fb2d42dc9cf7dbbd6f23d2742759";
        let expected_second_address =
            "fuel1ycgervqkfgj06r74z4nwchjmpwd637edgtwfea7mh4hj85n5yavszjk4cc";

        assert_eq!(
            wallet2.address().hash().to_string(),
            expected_second_plain_address
        );
        assert_eq!(wallet2.address().to_string(), expected_second_address);

        Ok(())
    }

    #[tokio::test]
    async fn encrypt_and_store_wallet_from_mnemonic() -> Result<(), Error> {
        let dir = tempdir()?;

        let phrase =
            "oblige salon price punch saddle immune slogan rare snap desert retire surprise";

        let provider = setup().await;

        // Create first account from mnemonic phrase.
        let wallet = WalletUnlocked::new_from_mnemonic_phrase_with_path(
            phrase,
            Some(provider.clone()),
            "m/44'/60'/0'/0/0",
        )?;

        let uuid = wallet.encrypt(&dir, "password")?;

        let path = Path::new(dir.path()).join(uuid);

        let recovered_wallet = WalletUnlocked::load_keystore(&path, "password", Some(provider))?;

        assert_eq!(wallet.address(), recovered_wallet.address());

        // Remove tempdir.
        assert!(std::fs::remove_file(&path).is_ok());
        Ok(())
    }

    async fn setup() -> Provider {
        let srv = FuelService::new_node(Config::local_node()).await.unwrap();
        let client = FuelClient::from(srv.bound_address);
        Provider::new(client)
    }

    fn add_fee_coins_wallet_config(num_wallets: u64) -> WalletsConfig {
        let asset_configs = vec![AssetConfig {
            id: BASE_ASSET_ID,
            num_coins: 20,
            coin_amount: 20,
        }];
        WalletsConfig::new_multiple_assets(num_wallets, asset_configs)
    }

    fn compare_inputs(inputs: &[Input], expected_inputs: &mut Vec<Input>) -> bool {
        let zero_utxo_id = UtxoId::new(Bytes32::zeroed(), 0);

        // change UTXO_ids to 0s for comparison, because we can't guess the genesis coin ids
        let inputs: Vec<Input> = inputs
            .iter()
            .map(|input| match input {
                Input::CoinSigned {
                    owner,
                    amount,
                    asset_id,
                    tx_pointer,
                    witness_index,
                    maturity,
                    ..
                } => Input::coin_signed(
                    zero_utxo_id,
                    *owner,
                    *amount,
                    *asset_id,
                    *tx_pointer,
                    *witness_index,
                    *maturity,
                ),
                other => other.clone(),
            })
            .collect();

        let comparison_results: Vec<bool> = inputs
            .iter()
            .map(|input| {
                let found_index = expected_inputs
                    .iter()
                    .position(|expected| expected == input);
                if let Some(index) = found_index {
                    expected_inputs.remove(index);
                    true
                } else {
                    false
                }
            })
            .collect();

        if !expected_inputs.is_empty() {
            return false;
        }

        return comparison_results.iter().all(|&r| r);
    }

    #[tokio::test]
    async fn add_fee_coins_empty_transaction() -> Result<(), Error> {
        let wallet_config = add_fee_coins_wallet_config(1);
        let wallet = launch_custom_provider_and_get_wallets(wallet_config, None)
            .await
            .pop()
            .unwrap();
        let mut tx = Wallet::build_transfer_tx(&[], &[], TxParameters::default());

        wallet.add_fee_coins(&mut tx, 0, 0).await?;

        let zero_utxo_id = UtxoId::new(Bytes32::zeroed(), 0);
        let mut expected_inputs = vec![Input::coin_signed(
            zero_utxo_id,
            wallet.address().into(),
            20,
            BASE_ASSET_ID,
            TxPointer::default(),
            0,
            0,
        )];
        let expected_outputs = vec![Output::change(wallet.address().into(), 0, BASE_ASSET_ID)];

        assert!(compare_inputs(tx.inputs(), &mut expected_inputs));
        assert_eq!(tx.outputs(), &expected_outputs);

        Ok(())
    }

    #[tokio::test]
    async fn add_fee_coins_to_transfer_with_base_asset() -> Result<(), Error> {
        let wallet_config = add_fee_coins_wallet_config(1);
        let wallet = launch_custom_provider_and_get_wallets(wallet_config, None)
            .await
            .pop()
            .unwrap();

        let base_amount = 30;
        let inputs = wallet
            .get_asset_inputs_for_amount(BASE_ASSET_ID, base_amount, 0)
            .await?;
        let outputs = wallet.get_asset_outputs_for_amount(
            &Address::zeroed().into(),
            BASE_ASSET_ID,
            base_amount,
        );
        let mut tx = Wallet::build_transfer_tx(&inputs, &outputs, TxParameters::default());

        wallet.add_fee_coins(&mut tx, base_amount, 0).await?;

        let zero_utxo_id = UtxoId::new(Bytes32::zeroed(), 0);
        let mut expected_inputs = repeat(Input::coin_signed(
            zero_utxo_id,
            wallet.address().into(),
            20,
            BASE_ASSET_ID,
            TxPointer::default(),
            0,
            0,
        ))
        .take(3)
        .collect::<Vec<_>>();
        let expected_outputs = vec![
            Output::coin(Address::zeroed(), base_amount, BASE_ASSET_ID),
            Output::change(wallet.address().into(), 0, BASE_ASSET_ID),
        ];

        assert!(compare_inputs(tx.inputs(), &mut expected_inputs));
        assert_eq!(tx.outputs(), &expected_outputs);

        Ok(())
    }
}<|MERGE_RESOLUTION|>--- conflicted
+++ resolved
@@ -251,14 +251,7 @@
     }
 
     pub async fn get_inputs_for_messages(&self, witness_index: u8) -> Result<Vec<Input>, Error> {
-<<<<<<< HEAD
-        let to_u8_bytes = |v: &[i32]| v.iter().flat_map(|e| e.to_ne_bytes()).collect::<Vec<_>>();
-
         let messages = self.get_spendable_messages().await?;
-=======
-        let messages = self.get_messages().await?;
->>>>>>> 2dbe53fb
-
         let inputs: Vec<Input> = messages
             .into_iter()
             .map(|message| {
