--- conflicted
+++ resolved
@@ -5,20 +5,14 @@
 use eth_keystore::KeystoreError;
 use fuel_core_client::client::{PaginatedResult, PaginationRequest};
 use fuel_crypto::{Message, PublicKey, SecretKey, Signature};
-<<<<<<< HEAD
-use fuel_tx::{AssetId, Bytes32, ContractId, Input, Output, Receipt, TxPointer, UtxoId, Witness};
+use fuel_tx::{
+    AssetId, Bytes32, ContractId, Input, Output, Receipt,
+    Transaction, TxPointer, UniqueIdentifier, UtxoId, Witness,
+};
 use fuel_types::MessageId;
-=======
-use fuel_tx::{
-    field, AssetId, Bytes32, Cacheable, Chargeable, ContractId, Input, Output, Receipt, Script,
-    Transaction, TransactionFee, TxPointer, UniqueIdentifier, UtxoId, Witness,
-};
-use fuel_types::{bytes::WORD_SIZE, Address, MessageId};
 use fuel_vm::{
     fuel_asm::{op, RegId},
-    prelude::GTFArgs,
 };
->>>>>>> 4cb767e4
 use fuels_core::{
     abi_encoder::UnresolvedBytes,
     offsets::{base_offset, coin_predicate_data_offset, message_predicate_data_offset},
@@ -274,116 +268,6 @@
             private_key,
         }
     }
-<<<<<<< HEAD
-=======
-
-    /// Craft a transaction used to transfer funds between two addresses.
-    pub fn build_transfer_tx(inputs: &[Input], outputs: &[Output], params: TxParameters) -> Script {
-        // This script is empty, since all this transaction does is move Inputs and Outputs around.
-        Transaction::script(
-            params.gas_price,
-            params.gas_limit,
-            params.maturity,
-            vec![],
-            vec![],
-            inputs.to_vec(),
-            outputs.to_vec(),
-            vec![],
-        )
-    }
-
-    /// Craft a transaction used to transfer funds to a contract.
-    pub fn build_contract_transfer_tx(
-        to: ContractId,
-        amount: u64,
-        asset_id: AssetId,
-        inputs: &[Input],
-        outputs: &[Output],
-        params: TxParameters,
-    ) -> Script {
-        let script_data: Vec<u8> = [
-            to.to_vec(),
-            amount.to_be_bytes().to_vec(),
-            asset_id.to_vec(),
-        ]
-        .into_iter()
-        .flatten()
-        .collect();
-
-        // This script loads:
-        //  - a pointer to the contract id,
-        //  - the actual amount
-        //  - a pointer to the asset id
-        // into the registers 0x10, 0x12, 0x13
-        // and calls the TR instruction
-        let script = [
-            op::gtf_args(0x10, 0x00, GTFArgs::ScriptData),
-            op::addi(0x11, 0x10, ContractId::LEN as u16),
-            op::lw(0x12, 0x11, 0),
-            op::addi(0x13, 0x11, WORD_SIZE as u16),
-            op::tr(0x10, 0x12, 0x13),
-            op::ret(RegId::ONE),
-        ]
-        .into_iter()
-        .collect();
-
-        Transaction::script(
-            params.gas_price,
-            params.gas_limit,
-            params.maturity,
-            script,
-            script_data,
-            inputs.to_vec(),
-            outputs.to_vec(),
-            vec![],
-        )
-    }
-
-    /// Craft a transaction used to transfer funds to the base chain.
-    pub fn build_message_to_output_tx(
-        to: Address,
-        amount: u64,
-        inputs: &[Input],
-        params: TxParameters,
-    ) -> Script {
-        let script_data: Vec<u8> = [to.to_vec(), amount.to_be_bytes().to_vec()]
-            .into_iter()
-            .flatten()
-            .collect();
-
-        // This script loads:
-        //  - a pointer to the recipient address,
-        //  - the amount
-        // into the registers 0x10, 0x11
-        // and calls the SMO instruction
-        let script = [
-            op::gtf_args(0x10, 0x00, GTFArgs::ScriptData),
-            op::addi(0x11, 0x10, Bytes32::LEN as u16),
-            op::lw(0x11, 0x11, 0),
-            op::smo(0x10, 0x00, 0x00, 0x11),
-            op::ret(RegId::ONE),
-        ]
-        .into_iter()
-        .collect();
-
-        let outputs = vec![
-            // when signing a transaction, recipient and amount are set to zero
-            Output::message(Address::zeroed(), 0),
-            Output::change(to, 0, BASE_ASSET_ID),
-        ];
-
-        Transaction::script(
-            params.gas_price,
-            params.gas_limit,
-            params.maturity,
-            script,
-            script_data,
-            inputs.to_vec(),
-            outputs.to_vec(),
-            vec![],
-        )
-    }
->>>>>>> 4cb767e4
 }
 
 impl WalletUnlocked {
