use itertools::chain;
use strum_macros::EnumString;

use crate::{
    constants::WORD_SIZE,
    enum_variants::EnumVariants,
    errors::{error, Error, Result},
};

#[derive(Debug, Clone, EnumString, PartialEq, Eq, Default)]
#[strum(ascii_case_insensitive)]
pub enum ParamType {
    #[default]
    U8,
    U16,
    U32,
    U64,
    Bool,
    B256,
    // The Unit ParamType is used for unit variants in Enums. The corresponding type field is `()`,
    // similar to Rust.
    Unit,
    Array(Box<ParamType>, usize),
    Vector(Box<ParamType>),
    #[strum(serialize = "str")]
    String(usize),
    #[strum(disabled)]
    Struct {
        fields: Vec<ParamType>,
        generics: Vec<ParamType>,
    },
    #[strum(disabled)]
    Enum {
        variants: EnumVariants,
        generics: Vec<ParamType>,
    },
    Tuple(Vec<ParamType>),
    RawSlice,
    Bytes,
}

pub enum ReturnLocation {
    Return,
    ReturnData,
}

impl ParamType {
    // Depending on the type, the returned value will be stored
    // either in `Return` or `ReturnData`.
    pub fn get_return_location(&self) -> ReturnLocation {
        match self {
            Self::Unit | Self::U8 | Self::U16 | Self::U32 | Self::U64 | Self::Bool => {
                ReturnLocation::Return
            }

            _ => ReturnLocation::ReturnData,
        }
    }

    /// Given a [ParamType], return the number of elements of that [ParamType] that can fit in
    /// `available_bytes`: it is the length of the corresponding heap type.
    pub fn calculate_num_of_elements(
        param_type: &ParamType,
        available_bytes: usize,
    ) -> Result<usize> {
        let memory_size = param_type.compute_encoding_width() * WORD_SIZE;
        let remainder = available_bytes % memory_size;
        if remainder != 0 {
            return Err(error!(
                InvalidData,
                "{remainder} extra bytes detected while decoding heap type"
            ));
        }
        Ok(available_bytes / memory_size)
    }

    pub fn contains_nested_heap_types(&self) -> bool {
        match &self {
            ParamType::Vector(param_type) => param_type.uses_heap_types(),
            ParamType::Bytes => false,
            _ => self.uses_heap_types(),
        }
    }

    fn uses_heap_types(&self) -> bool {
        match &self {
            ParamType::Vector(..) | ParamType::Bytes => true,
            ParamType::Array(param_type, ..) => param_type.uses_heap_types(),
            ParamType::Tuple(param_types, ..) => Self::any_nested_heap_types(param_types),
            ParamType::Enum {
                generics, variants, ..
            } => {
                let variants_types = variants.param_types();
                Self::any_nested_heap_types(chain!(generics, variants_types))
            }
            ParamType::Struct {
                fields, generics, ..
            } => Self::any_nested_heap_types(chain!(fields, generics)),
            _ => false,
        }
    }

    fn any_nested_heap_types<'a>(param_types: impl IntoIterator<Item = &'a ParamType>) -> bool {
        param_types
            .into_iter()
            .any(|param_type| param_type.uses_heap_types())
    }

    pub fn is_vm_heap_type(&self) -> bool {
        matches!(self, ParamType::Vector(..) | ParamType::Bytes)
    }

    /// Compute the inner memory size of a containing heap type (`Bytes` or `Vec`s).
    pub fn heap_inner_element_size(&self) -> Option<usize> {
        match &self {
            ParamType::Vector(inner_param_type) => {
                Some(inner_param_type.compute_encoding_width() * WORD_SIZE)
            }
            // `Bytes` type is byte-packed in the VM, so it's the size of an u8
            ParamType::Bytes => Some(std::mem::size_of::<u8>()),
            _ => None,
        }
    }

    /// Calculates the number of `WORD`s the VM expects this parameter to be encoded in.
    pub fn compute_encoding_width(&self) -> usize {
        const fn count_words(bytes: usize) -> usize {
            let q = bytes / WORD_SIZE;
            let r = bytes % WORD_SIZE;
            match r == 0 {
                true => q,
                false => q + 1,
            }
        }

        match &self {
            ParamType::Unit
            | ParamType::U8
            | ParamType::U16
            | ParamType::U32
            | ParamType::U64
            | ParamType::Bool => 1,
            ParamType::RawSlice => 2,
            ParamType::Vector(_) | ParamType::Bytes => 3,
            ParamType::B256 => 4,
            ParamType::Array(param, count) => param.compute_encoding_width() * count,
            ParamType::String(len) => count_words(*len),
            ParamType::Struct { fields, .. } => fields
                .iter()
                .map(|param_type| param_type.compute_encoding_width())
                .sum(),
            ParamType::Enum { variants, .. } => variants.compute_encoding_width_of_enum(),
            ParamType::Tuple(params) => params.iter().map(|p| p.compute_encoding_width()).sum(),
        }
    }
<<<<<<< HEAD
=======

    /// For when you need to convert a ABI JSON's TypeApplication into a ParamType.
    ///
    /// # Arguments
    ///
    /// * `type_application`: The TypeApplication you wish to convert into a ParamType
    /// * `type_lookup`: A HashMap of TypeDeclarations mentioned in the
    ///                  TypeApplication where the type id is the key.
    pub fn try_from_type_application(
        type_application: &TypeApplication,
        type_lookup: &HashMap<usize, TypeDeclaration>,
    ) -> Result<Self> {
        Type::try_from(type_application, type_lookup)?.try_into()
    }
}

#[derive(Debug, Clone)]
struct Type {
    type_field: String,
    generic_params: Vec<Type>,
    components: Vec<Type>,
}

impl Type {
    /// Will recursively drill down the given generic parameters until all types are
    /// resolved.
    ///
    /// # Arguments
    ///
    /// * `type_application`: the type we wish to resolve
    /// * `types`: all types used in the function call
    pub fn try_from(
        type_application: &TypeApplication,
        type_lookup: &HashMap<usize, TypeDeclaration>,
    ) -> Result<Self> {
        Self::resolve(type_application, type_lookup, &[])
    }

    fn resolve(
        type_application: &TypeApplication,
        type_lookup: &HashMap<usize, TypeDeclaration>,
        parent_generic_params: &[(usize, Type)],
    ) -> Result<Self> {
        let type_declaration = type_lookup.get(&type_application.type_id).ok_or_else(|| {
            error!(
                InvalidData,
                "type id {} not found in type lookup", type_application.type_id
            )
        })?;

        if extract_generic_name(&type_declaration.type_field).is_some() {
            let (_, generic_type) = parent_generic_params
                .iter()
                .find(|(id, _)| *id == type_application.type_id)
                .ok_or_else(|| {
                    error!(
                        InvalidData,
                        "type id {} not found in parent's generic parameters",
                        type_application.type_id
                    )
                })?;

            return Ok(generic_type.clone());
        }

        // Figure out what does the current type do with the inherited generic
        // parameters and reestablish the mapping since the current type might have
        // renamed the inherited generic parameters.
        let generic_params_lookup = Self::determine_generics_for_type(
            type_application,
            type_lookup,
            type_declaration,
            parent_generic_params,
        )?;

        // Resolve the enclosed components (if any) with the newly resolved generic
        // parameters.
        let components = type_declaration
            .components
            .iter()
            .flatten()
            .map(|component| Self::resolve(component, type_lookup, &generic_params_lookup))
            .collect::<Result<Vec<_>>>()?;

        Ok(Type {
            type_field: type_declaration.type_field.clone(),
            components,
            generic_params: generic_params_lookup
                .into_iter()
                .map(|(_, ty)| ty)
                .collect(),
        })
    }

    /// For the given type generates generic_type_id -> Type mapping describing to
    /// which types generic parameters should be resolved.
    ///
    /// # Arguments
    ///
    /// * `type_application`: The type on which the generic parameters are defined.
    /// * `types`: All types used.
    /// * `parent_generic_params`: The generic parameters as inherited from the
    ///                            enclosing type (a struct/enum/array etc.).
    fn determine_generics_for_type(
        type_application: &TypeApplication,
        type_lookup: &HashMap<usize, TypeDeclaration>,
        type_declaration: &TypeDeclaration,
        parent_generic_params: &[(usize, Type)],
    ) -> Result<Vec<(usize, Self)>> {
        match &type_declaration.type_parameters {
            // The presence of type_parameters indicates that the current type
            // (a struct or an enum) defines some generic parameters (i.e. SomeStruct<T, K>).
            Some(params) if !params.is_empty() => {
                // Determine what Types the generics will resolve to.
                let generic_params_from_current_type = type_application
                    .type_arguments
                    .iter()
                    .flatten()
                    .map(|ty| Self::resolve(ty, type_lookup, parent_generic_params))
                    .collect::<Result<Vec<_>>>()?;

                let generics_to_use = if !generic_params_from_current_type.is_empty() {
                    generic_params_from_current_type
                } else {
                    // Types such as arrays and enums inherit and forward their
                    // generic parameters, without declaring their own.
                    parent_generic_params
                        .iter()
                        .map(|(_, ty)| ty)
                        .cloned()
                        .collect()
                };

                // All inherited but unused generic types are dropped. The rest are
                // re-mapped to new type_ids since child types are free to rename
                // the generic parameters as they see fit -- i.e.
                // struct ParentStruct<T>{
                //     b: ChildStruct<T>
                // }
                // struct ChildStruct<K> {
                //     c: K
                // }

                Ok(zip(params.clone(), generics_to_use).collect())
            }
            _ => Ok(parent_generic_params.to_vec()),
        }
    }
}

impl TryFrom<Type> for ParamType {
    type Error = Error;

    fn try_from(value: Type) -> Result<Self> {
        (&value).try_into()
    }
}

impl TryFrom<&Type> for ParamType {
    type Error = Error;

    fn try_from(the_type: &Type) -> Result<Self> {
        let matched_param_type = [
            try_primitive,
            try_array,
            try_str,
            try_tuple,
            try_vector,
            try_bytes,
            try_raw_slice,
            try_enum,
            try_struct,
        ]
        .into_iter()
        .map(|fun| fun(the_type))
        .flat_map(|result| result.ok().flatten())
        .next();

        matched_param_type.map(Ok).unwrap_or_else(|| {
            Err(error!(
                InvalidType,
                "Type {} couldn't be converted into a ParamType", the_type.type_field
            ))
        })
    }
}

fn convert_into_param_types(coll: &[Type]) -> Result<Vec<ParamType>> {
    coll.iter().map(ParamType::try_from).collect()
}

fn try_struct(the_type: &Type) -> Result<Option<ParamType>> {
    let result = if has_struct_format(&the_type.type_field) {
        let generics = param_types(&the_type.generic_params)?;

        let fields = convert_into_param_types(&the_type.components)?;
        Some(ParamType::Struct { fields, generics })
    } else {
        None
    };

    Ok(result)
}

fn has_struct_format(field: &str) -> bool {
    field.starts_with("struct ")
}

fn try_vector(the_type: &Type) -> Result<Option<ParamType>> {
    if !["struct std::vec::Vec", "struct Vec"].contains(&the_type.type_field.as_str()) {
        return Ok(None);
    }

    if the_type.generic_params.len() != 1 {
        return Err(error!(
            InvalidType,
            "Vec must have exactly one generic argument for its type. Found: {:?}",
            the_type.generic_params
        ));
    }

    let vec_elem_type = convert_into_param_types(&the_type.generic_params)?.remove(0);

    Ok(Some(ParamType::Vector(Box::new(vec_elem_type))))
}

fn try_bytes(the_type: &Type) -> Result<Option<ParamType>> {
    if !["struct std::bytes::Bytes", "struct Bytes"].contains(&the_type.type_field.as_str()) {
        return Ok(None);
    }

    Ok(Some(ParamType::Bytes))
}

fn try_raw_slice(the_type: &Type) -> Result<Option<ParamType>> {
    Ok((the_type.type_field == "raw untyped slice").then_some(ParamType::RawSlice))
}

fn try_enum(the_type: &Type) -> Result<Option<ParamType>> {
    let field = &the_type.type_field;
    let result = if field.starts_with("enum ") {
        let generics = param_types(&the_type.generic_params)?;

        let components = convert_into_param_types(&the_type.components)?;
        let variants = EnumVariants::new(components)?;

        Some(ParamType::Enum { variants, generics })
    } else {
        None
    };

    Ok(result)
}

fn try_tuple(the_type: &Type) -> Result<Option<ParamType>> {
    let result = if has_tuple_format(&the_type.type_field) {
        let tuple_elements = param_types(&the_type.components)?;
        Some(ParamType::Tuple(tuple_elements))
    } else {
        None
    };

    Ok(result)
}

fn param_types(coll: &[Type]) -> Result<Vec<ParamType>> {
    coll.iter().map(|e| e.try_into()).collect()
}

fn try_str(the_type: &Type) -> Result<Option<ParamType>> {
    Ok(extract_str_len(&the_type.type_field).map(ParamType::String))
}

fn try_array(the_type: &Type) -> Result<Option<ParamType>> {
    if let Some(len) = extract_array_len(&the_type.type_field) {
        if the_type.components.len() != 1 {}

        return match the_type.components.as_slice() {
            [single_type] => {
                let array_type = single_type.try_into()?;
                Ok(Some(ParamType::Array(Box::new(array_type), len)))
            }
            _ => Err(error!(
                InvalidType,
                "An array must have elements of exactly one type. Array types: {:?}",
                the_type.components
            )),
        };
    }
    Ok(None)
}

fn try_primitive(the_type: &Type) -> Result<Option<ParamType>> {
    let result = match the_type.type_field.as_str() {
        "bool" => Some(ParamType::Bool),
        "u8" => Some(ParamType::U8),
        "u16" => Some(ParamType::U16),
        "u32" => Some(ParamType::U32),
        "u64" => Some(ParamType::U64),
        "b256" => Some(ParamType::B256),
        "()" => Some(ParamType::Unit),
        _ => None,
    };

    Ok(result)
>>>>>>> f5d08d67
}

#[cfg(test)]
mod tests {
    use super::*;
    use crate::param_types::ParamType;

    const WIDTH_OF_B256: usize = 4;
    const WIDTH_OF_U32: usize = 1;
    const WIDTH_OF_BOOL: usize = 1;

    #[test]
    fn array_size_dependent_on_num_of_elements() {
        const NUM_ELEMENTS: usize = 11;
        let param = ParamType::Array(Box::new(ParamType::B256), NUM_ELEMENTS);

        let width = param.compute_encoding_width();

        let expected = NUM_ELEMENTS * WIDTH_OF_B256;
        assert_eq!(expected, width);
    }

    #[test]
    fn string_size_dependent_on_num_of_elements() {
        const NUM_ASCII_CHARS: usize = 9;
        let param = ParamType::String(NUM_ASCII_CHARS);

        let width = param.compute_encoding_width();

        // 2 WORDS or 16 B are enough to fit 9 ascii chars
        assert_eq!(2, width);
    }

    #[test]
    fn structs_are_just_all_elements_combined() {
        let inner_struct = ParamType::Struct {
            fields: vec![ParamType::U32, ParamType::U32],
            generics: vec![],
        };

        let a_struct = ParamType::Struct {
            fields: vec![ParamType::B256, ParamType::Bool, inner_struct],
            generics: vec![],
        };

        let width = a_struct.compute_encoding_width();

        const INNER_STRUCT_WIDTH: usize = WIDTH_OF_U32 * 2;
        const EXPECTED_WIDTH: usize = WIDTH_OF_B256 + WIDTH_OF_BOOL + INNER_STRUCT_WIDTH;
        assert_eq!(EXPECTED_WIDTH, width);
    }

    #[test]
    fn enums_are_as_big_as_their_biggest_variant_plus_a_word() -> Result<()> {
        let fields = vec![ParamType::B256];
        let inner_struct = ParamType::Struct {
            fields,
            generics: vec![],
        };
        let types = vec![ParamType::U32, inner_struct];
        let param = ParamType::Enum {
            variants: EnumVariants::new(types)?,
            generics: vec![],
        };

        let width = param.compute_encoding_width();

        const INNER_STRUCT_SIZE: usize = WIDTH_OF_B256;
        const EXPECTED_WIDTH: usize = INNER_STRUCT_SIZE + 1;
        assert_eq!(EXPECTED_WIDTH, width);
        Ok(())
    }

    #[test]
    fn tuples_are_just_all_elements_combined() {
        let inner_tuple = ParamType::Tuple(vec![ParamType::B256]);
        let param = ParamType::Tuple(vec![ParamType::U32, inner_tuple]);

        let width = param.compute_encoding_width();

        const INNER_TUPLE_WIDTH: usize = WIDTH_OF_B256;
        const EXPECTED_WIDTH: usize = WIDTH_OF_U32 + INNER_TUPLE_WIDTH;
        assert_eq!(EXPECTED_WIDTH, width);
    }

    #[test]
    fn contains_nested_heap_types_false_on_simple_types() -> Result<()> {
        // Simple types cannot have nested heap types
        assert!(!ParamType::Unit.contains_nested_heap_types());
        assert!(!ParamType::U8.contains_nested_heap_types());
        assert!(!ParamType::U16.contains_nested_heap_types());
        assert!(!ParamType::U32.contains_nested_heap_types());
        assert!(!ParamType::U64.contains_nested_heap_types());
        assert!(!ParamType::Bool.contains_nested_heap_types());
        assert!(!ParamType::B256.contains_nested_heap_types());
        assert!(!ParamType::String(10).contains_nested_heap_types());
        assert!(!ParamType::RawSlice.contains_nested_heap_types());
        assert!(!ParamType::Bytes.contains_nested_heap_types());
        Ok(())
    }

    #[test]
    fn test_complex_types_for_nested_heap_types_containing_vectors() -> Result<()> {
        let base_vector = ParamType::Vector(Box::from(ParamType::U8));
        let param_types_no_nested_vec = vec![ParamType::U64, ParamType::U32];
        let param_types_nested_vec = vec![ParamType::Unit, ParamType::Bool, base_vector.clone()];

        let is_nested = |param_type: ParamType| assert!(param_type.contains_nested_heap_types());
        let not_nested = |param_type: ParamType| assert!(!param_type.contains_nested_heap_types());

        not_nested(base_vector.clone());
        is_nested(ParamType::Vector(Box::from(base_vector.clone())));

        not_nested(ParamType::Array(Box::from(ParamType::U8), 10));
        is_nested(ParamType::Array(Box::from(base_vector), 10));

        not_nested(ParamType::Tuple(param_types_no_nested_vec.clone()));
        is_nested(ParamType::Tuple(param_types_nested_vec.clone()));

        not_nested(ParamType::Struct {
            generics: param_types_no_nested_vec.clone(),
            fields: param_types_no_nested_vec.clone(),
        });
        is_nested(ParamType::Struct {
            generics: param_types_nested_vec.clone(),
            fields: param_types_no_nested_vec.clone(),
        });
        is_nested(ParamType::Struct {
            generics: param_types_no_nested_vec.clone(),
            fields: param_types_nested_vec.clone(),
        });

        not_nested(ParamType::Enum {
            variants: EnumVariants::new(param_types_no_nested_vec.clone())?,
            generics: param_types_no_nested_vec.clone(),
        });
        is_nested(ParamType::Enum {
            variants: EnumVariants::new(param_types_nested_vec.clone())?,
            generics: param_types_no_nested_vec.clone(),
        });
        is_nested(ParamType::Enum {
            variants: EnumVariants::new(param_types_no_nested_vec)?,
            generics: param_types_nested_vec,
        });
        Ok(())
    }

    #[test]
    fn test_complex_types_for_nested_heap_types_containing_bytes() -> Result<()> {
        let base_bytes = ParamType::Bytes;
        let param_types_no_nested_bytes = vec![ParamType::U64, ParamType::U32];
        let param_types_nested_bytes = vec![ParamType::Unit, ParamType::Bool, base_bytes.clone()];

        let is_nested = |param_type: ParamType| assert!(param_type.contains_nested_heap_types());
        let not_nested = |param_type: ParamType| assert!(!param_type.contains_nested_heap_types());

        not_nested(base_bytes.clone());
        is_nested(ParamType::Vector(Box::from(base_bytes.clone())));

        not_nested(ParamType::Array(Box::from(ParamType::U8), 10));
        is_nested(ParamType::Array(Box::from(base_bytes), 10));

        not_nested(ParamType::Tuple(param_types_no_nested_bytes.clone()));
        is_nested(ParamType::Tuple(param_types_nested_bytes.clone()));

        let not_nested_struct = ParamType::Struct {
            generics: param_types_no_nested_bytes.clone(),
            fields: param_types_no_nested_bytes.clone(),
        };
        not_nested(not_nested_struct);

        let nested_struct = ParamType::Struct {
            generics: param_types_nested_bytes.clone(),
            fields: param_types_no_nested_bytes.clone(),
        };
        is_nested(nested_struct);

        let nested_struct = ParamType::Struct {
            generics: param_types_no_nested_bytes.clone(),
            fields: param_types_nested_bytes.clone(),
        };
        is_nested(nested_struct);

        let not_nested_enum = ParamType::Enum {
            variants: EnumVariants::new(param_types_no_nested_bytes.clone())?,
            generics: param_types_no_nested_bytes.clone(),
        };
        not_nested(not_nested_enum);

        let nested_enum = ParamType::Enum {
            variants: EnumVariants::new(param_types_nested_bytes.clone())?,
            generics: param_types_no_nested_bytes.clone(),
        };
        is_nested(nested_enum);

        let nested_enum = ParamType::Enum {
            variants: EnumVariants::new(param_types_no_nested_bytes)?,
            generics: param_types_nested_bytes,
        };
        is_nested(nested_enum);

        Ok(())
    }
<<<<<<< HEAD
=======

    #[test]
    fn try_vector_is_type_path_backward_compatible() {
        // TODO: To be removed once https://github.com/FuelLabs/fuels-rs/issues/881 is unblocked.
        let the_type = given_generic_type_with_path("Vec");

        let param_type = try_vector(&the_type).unwrap().unwrap();

        assert_eq!(param_type, ParamType::Vector(Box::new(ParamType::U8)));
    }

    #[test]
    fn try_vector_correctly_resolves_param_type() {
        let the_type = given_generic_type_with_path("std::vec::Vec");

        let param_type = try_vector(&the_type).unwrap().unwrap();

        assert_eq!(param_type, ParamType::Vector(Box::new(ParamType::U8)));
    }

    #[test]
    fn try_bytes_is_type_path_backward_compatible() {
        // TODO: To be removed once https://github.com/FuelLabs/fuels-rs/issues/881 is unblocked.
        let the_type = given_type_with_path("Bytes");

        let param_type = try_bytes(&the_type).unwrap().unwrap();

        assert_eq!(param_type, ParamType::Bytes);
    }

    #[test]
    fn try_bytes_correctly_resolves_param_type() {
        let the_type = given_type_with_path("std::bytes::Bytes");

        let param_type = try_bytes(&the_type).unwrap().unwrap();

        assert_eq!(param_type, ParamType::Bytes);
    }

    #[test]
    fn try_raw_slice_correctly_resolves_param_type() {
        let the_type = Type {
            type_field: "raw untyped slice".to_string(),
            generic_params: vec![],
            components: vec![],
        };

        let param_type = try_raw_slice(&the_type).unwrap().unwrap();

        assert_eq!(param_type, ParamType::RawSlice);
    }

    fn given_type_with_path(path: &str) -> Type {
        Type {
            type_field: format!("struct {path}"),
            generic_params: vec![],
            components: vec![],
        }
    }

    fn given_generic_type_with_path(path: &str) -> Type {
        Type {
            type_field: format!("struct {path}"),
            generic_params: vec![Type {
                type_field: "u8".to_string(),
                generic_params: vec![],
                components: vec![],
            }],
            components: vec![],
        }
    }
>>>>>>> f5d08d67
}<|MERGE_RESOLUTION|>--- conflicted
+++ resolved
@@ -153,314 +153,6 @@
             ParamType::Tuple(params) => params.iter().map(|p| p.compute_encoding_width()).sum(),
         }
     }
-<<<<<<< HEAD
-=======
-
-    /// For when you need to convert a ABI JSON's TypeApplication into a ParamType.
-    ///
-    /// # Arguments
-    ///
-    /// * `type_application`: The TypeApplication you wish to convert into a ParamType
-    /// * `type_lookup`: A HashMap of TypeDeclarations mentioned in the
-    ///                  TypeApplication where the type id is the key.
-    pub fn try_from_type_application(
-        type_application: &TypeApplication,
-        type_lookup: &HashMap<usize, TypeDeclaration>,
-    ) -> Result<Self> {
-        Type::try_from(type_application, type_lookup)?.try_into()
-    }
-}
-
-#[derive(Debug, Clone)]
-struct Type {
-    type_field: String,
-    generic_params: Vec<Type>,
-    components: Vec<Type>,
-}
-
-impl Type {
-    /// Will recursively drill down the given generic parameters until all types are
-    /// resolved.
-    ///
-    /// # Arguments
-    ///
-    /// * `type_application`: the type we wish to resolve
-    /// * `types`: all types used in the function call
-    pub fn try_from(
-        type_application: &TypeApplication,
-        type_lookup: &HashMap<usize, TypeDeclaration>,
-    ) -> Result<Self> {
-        Self::resolve(type_application, type_lookup, &[])
-    }
-
-    fn resolve(
-        type_application: &TypeApplication,
-        type_lookup: &HashMap<usize, TypeDeclaration>,
-        parent_generic_params: &[(usize, Type)],
-    ) -> Result<Self> {
-        let type_declaration = type_lookup.get(&type_application.type_id).ok_or_else(|| {
-            error!(
-                InvalidData,
-                "type id {} not found in type lookup", type_application.type_id
-            )
-        })?;
-
-        if extract_generic_name(&type_declaration.type_field).is_some() {
-            let (_, generic_type) = parent_generic_params
-                .iter()
-                .find(|(id, _)| *id == type_application.type_id)
-                .ok_or_else(|| {
-                    error!(
-                        InvalidData,
-                        "type id {} not found in parent's generic parameters",
-                        type_application.type_id
-                    )
-                })?;
-
-            return Ok(generic_type.clone());
-        }
-
-        // Figure out what does the current type do with the inherited generic
-        // parameters and reestablish the mapping since the current type might have
-        // renamed the inherited generic parameters.
-        let generic_params_lookup = Self::determine_generics_for_type(
-            type_application,
-            type_lookup,
-            type_declaration,
-            parent_generic_params,
-        )?;
-
-        // Resolve the enclosed components (if any) with the newly resolved generic
-        // parameters.
-        let components = type_declaration
-            .components
-            .iter()
-            .flatten()
-            .map(|component| Self::resolve(component, type_lookup, &generic_params_lookup))
-            .collect::<Result<Vec<_>>>()?;
-
-        Ok(Type {
-            type_field: type_declaration.type_field.clone(),
-            components,
-            generic_params: generic_params_lookup
-                .into_iter()
-                .map(|(_, ty)| ty)
-                .collect(),
-        })
-    }
-
-    /// For the given type generates generic_type_id -> Type mapping describing to
-    /// which types generic parameters should be resolved.
-    ///
-    /// # Arguments
-    ///
-    /// * `type_application`: The type on which the generic parameters are defined.
-    /// * `types`: All types used.
-    /// * `parent_generic_params`: The generic parameters as inherited from the
-    ///                            enclosing type (a struct/enum/array etc.).
-    fn determine_generics_for_type(
-        type_application: &TypeApplication,
-        type_lookup: &HashMap<usize, TypeDeclaration>,
-        type_declaration: &TypeDeclaration,
-        parent_generic_params: &[(usize, Type)],
-    ) -> Result<Vec<(usize, Self)>> {
-        match &type_declaration.type_parameters {
-            // The presence of type_parameters indicates that the current type
-            // (a struct or an enum) defines some generic parameters (i.e. SomeStruct<T, K>).
-            Some(params) if !params.is_empty() => {
-                // Determine what Types the generics will resolve to.
-                let generic_params_from_current_type = type_application
-                    .type_arguments
-                    .iter()
-                    .flatten()
-                    .map(|ty| Self::resolve(ty, type_lookup, parent_generic_params))
-                    .collect::<Result<Vec<_>>>()?;
-
-                let generics_to_use = if !generic_params_from_current_type.is_empty() {
-                    generic_params_from_current_type
-                } else {
-                    // Types such as arrays and enums inherit and forward their
-                    // generic parameters, without declaring their own.
-                    parent_generic_params
-                        .iter()
-                        .map(|(_, ty)| ty)
-                        .cloned()
-                        .collect()
-                };
-
-                // All inherited but unused generic types are dropped. The rest are
-                // re-mapped to new type_ids since child types are free to rename
-                // the generic parameters as they see fit -- i.e.
-                // struct ParentStruct<T>{
-                //     b: ChildStruct<T>
-                // }
-                // struct ChildStruct<K> {
-                //     c: K
-                // }
-
-                Ok(zip(params.clone(), generics_to_use).collect())
-            }
-            _ => Ok(parent_generic_params.to_vec()),
-        }
-    }
-}
-
-impl TryFrom<Type> for ParamType {
-    type Error = Error;
-
-    fn try_from(value: Type) -> Result<Self> {
-        (&value).try_into()
-    }
-}
-
-impl TryFrom<&Type> for ParamType {
-    type Error = Error;
-
-    fn try_from(the_type: &Type) -> Result<Self> {
-        let matched_param_type = [
-            try_primitive,
-            try_array,
-            try_str,
-            try_tuple,
-            try_vector,
-            try_bytes,
-            try_raw_slice,
-            try_enum,
-            try_struct,
-        ]
-        .into_iter()
-        .map(|fun| fun(the_type))
-        .flat_map(|result| result.ok().flatten())
-        .next();
-
-        matched_param_type.map(Ok).unwrap_or_else(|| {
-            Err(error!(
-                InvalidType,
-                "Type {} couldn't be converted into a ParamType", the_type.type_field
-            ))
-        })
-    }
-}
-
-fn convert_into_param_types(coll: &[Type]) -> Result<Vec<ParamType>> {
-    coll.iter().map(ParamType::try_from).collect()
-}
-
-fn try_struct(the_type: &Type) -> Result<Option<ParamType>> {
-    let result = if has_struct_format(&the_type.type_field) {
-        let generics = param_types(&the_type.generic_params)?;
-
-        let fields = convert_into_param_types(&the_type.components)?;
-        Some(ParamType::Struct { fields, generics })
-    } else {
-        None
-    };
-
-    Ok(result)
-}
-
-fn has_struct_format(field: &str) -> bool {
-    field.starts_with("struct ")
-}
-
-fn try_vector(the_type: &Type) -> Result<Option<ParamType>> {
-    if !["struct std::vec::Vec", "struct Vec"].contains(&the_type.type_field.as_str()) {
-        return Ok(None);
-    }
-
-    if the_type.generic_params.len() != 1 {
-        return Err(error!(
-            InvalidType,
-            "Vec must have exactly one generic argument for its type. Found: {:?}",
-            the_type.generic_params
-        ));
-    }
-
-    let vec_elem_type = convert_into_param_types(&the_type.generic_params)?.remove(0);
-
-    Ok(Some(ParamType::Vector(Box::new(vec_elem_type))))
-}
-
-fn try_bytes(the_type: &Type) -> Result<Option<ParamType>> {
-    if !["struct std::bytes::Bytes", "struct Bytes"].contains(&the_type.type_field.as_str()) {
-        return Ok(None);
-    }
-
-    Ok(Some(ParamType::Bytes))
-}
-
-fn try_raw_slice(the_type: &Type) -> Result<Option<ParamType>> {
-    Ok((the_type.type_field == "raw untyped slice").then_some(ParamType::RawSlice))
-}
-
-fn try_enum(the_type: &Type) -> Result<Option<ParamType>> {
-    let field = &the_type.type_field;
-    let result = if field.starts_with("enum ") {
-        let generics = param_types(&the_type.generic_params)?;
-
-        let components = convert_into_param_types(&the_type.components)?;
-        let variants = EnumVariants::new(components)?;
-
-        Some(ParamType::Enum { variants, generics })
-    } else {
-        None
-    };
-
-    Ok(result)
-}
-
-fn try_tuple(the_type: &Type) -> Result<Option<ParamType>> {
-    let result = if has_tuple_format(&the_type.type_field) {
-        let tuple_elements = param_types(&the_type.components)?;
-        Some(ParamType::Tuple(tuple_elements))
-    } else {
-        None
-    };
-
-    Ok(result)
-}
-
-fn param_types(coll: &[Type]) -> Result<Vec<ParamType>> {
-    coll.iter().map(|e| e.try_into()).collect()
-}
-
-fn try_str(the_type: &Type) -> Result<Option<ParamType>> {
-    Ok(extract_str_len(&the_type.type_field).map(ParamType::String))
-}
-
-fn try_array(the_type: &Type) -> Result<Option<ParamType>> {
-    if let Some(len) = extract_array_len(&the_type.type_field) {
-        if the_type.components.len() != 1 {}
-
-        return match the_type.components.as_slice() {
-            [single_type] => {
-                let array_type = single_type.try_into()?;
-                Ok(Some(ParamType::Array(Box::new(array_type), len)))
-            }
-            _ => Err(error!(
-                InvalidType,
-                "An array must have elements of exactly one type. Array types: {:?}",
-                the_type.components
-            )),
-        };
-    }
-    Ok(None)
-}
-
-fn try_primitive(the_type: &Type) -> Result<Option<ParamType>> {
-    let result = match the_type.type_field.as_str() {
-        "bool" => Some(ParamType::Bool),
-        "u8" => Some(ParamType::U8),
-        "u16" => Some(ParamType::U16),
-        "u32" => Some(ParamType::U32),
-        "u64" => Some(ParamType::U64),
-        "b256" => Some(ParamType::B256),
-        "()" => Some(ParamType::Unit),
-        _ => None,
-    };
-
-    Ok(result)
->>>>>>> f5d08d67
 }
 
 #[cfg(test)]
@@ -664,78 +356,4 @@
 
         Ok(())
     }
-<<<<<<< HEAD
-=======
-
-    #[test]
-    fn try_vector_is_type_path_backward_compatible() {
-        // TODO: To be removed once https://github.com/FuelLabs/fuels-rs/issues/881 is unblocked.
-        let the_type = given_generic_type_with_path("Vec");
-
-        let param_type = try_vector(&the_type).unwrap().unwrap();
-
-        assert_eq!(param_type, ParamType::Vector(Box::new(ParamType::U8)));
-    }
-
-    #[test]
-    fn try_vector_correctly_resolves_param_type() {
-        let the_type = given_generic_type_with_path("std::vec::Vec");
-
-        let param_type = try_vector(&the_type).unwrap().unwrap();
-
-        assert_eq!(param_type, ParamType::Vector(Box::new(ParamType::U8)));
-    }
-
-    #[test]
-    fn try_bytes_is_type_path_backward_compatible() {
-        // TODO: To be removed once https://github.com/FuelLabs/fuels-rs/issues/881 is unblocked.
-        let the_type = given_type_with_path("Bytes");
-
-        let param_type = try_bytes(&the_type).unwrap().unwrap();
-
-        assert_eq!(param_type, ParamType::Bytes);
-    }
-
-    #[test]
-    fn try_bytes_correctly_resolves_param_type() {
-        let the_type = given_type_with_path("std::bytes::Bytes");
-
-        let param_type = try_bytes(&the_type).unwrap().unwrap();
-
-        assert_eq!(param_type, ParamType::Bytes);
-    }
-
-    #[test]
-    fn try_raw_slice_correctly_resolves_param_type() {
-        let the_type = Type {
-            type_field: "raw untyped slice".to_string(),
-            generic_params: vec![],
-            components: vec![],
-        };
-
-        let param_type = try_raw_slice(&the_type).unwrap().unwrap();
-
-        assert_eq!(param_type, ParamType::RawSlice);
-    }
-
-    fn given_type_with_path(path: &str) -> Type {
-        Type {
-            type_field: format!("struct {path}"),
-            generic_params: vec![],
-            components: vec![],
-        }
-    }
-
-    fn given_generic_type_with_path(path: &str) -> Type {
-        Type {
-            type_field: format!("struct {path}"),
-            generic_params: vec![Type {
-                type_field: "u8".to_string(),
-                generic_params: vec![],
-                components: vec![],
-            }],
-            components: vec![],
-        }
-    }
->>>>>>> f5d08d67
 }