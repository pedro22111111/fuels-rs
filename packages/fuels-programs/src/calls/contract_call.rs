--- conflicted
+++ resolved
@@ -1,20 +1,10 @@
 use std::{collections::HashMap, fmt::Debug, marker::PhantomData, panic};
 
-<<<<<<< HEAD
-use fuel_tx::{AssetId, Output, Receipt, Transaction};
-
-use fuels_core::{
-    abi_encoder::UnresolvedBytes,
-    offsets::call_script_data_offset,
-    parameters::{CallParameters, TxParameters},
-};
-=======
-use fuel_abi_types::error_codes::FAILED_TRANSFER_TO_ADDRESS_SIGNAL;
-use fuel_tx::{Address, AssetId, Output, Receipt};
-use fuel_vm::fuel_asm::PanicReason;
+
+use fuel_tx::{AssetId, Output, Receipt};
+
 
 use fuels_core::abi_encoder::UnresolvedBytes;
->>>>>>> ea7bd379
 use fuels_signers::{
     provider::{Provider, TransactionCost},
     WalletUnlocked,
