use std::{collections::HashSet, fmt::Debug, marker::PhantomData};

use fuel_tx::{ContractId, Input, Output, Receipt};
use fuel_types::bytes::padded_len_usize;
<<<<<<< HEAD

use fuels_core::{
    abi_encoder::UnresolvedBytes,
    offsets::base_offset,
    parameters::{CallParameters, TxParameters},
};
=======
use fuels_core::{abi_encoder::UnresolvedBytes, offsets::base_offset};
>>>>>>> ea7bd379
use fuels_signers::{provider::Provider, Signer, WalletUnlocked};
use fuels_types::{
    bech32::Bech32ContractId,
    errors::Result,
    parameters::TxParameters,
    traits::{Parameterize, Tokenizable},
    transaction::{ScriptTransaction, Transaction},
};
use itertools::chain;

use crate::{
<<<<<<< HEAD
    calls::{
        call::SettableContract,
        call_response::FuelCallResponse,
        call_utils::{generate_contract_inputs, generate_contract_outputs, get_decoded_output},
    },
    execution_script::ExecutableFuelCall,
    logs::{decode_revert_error, LogDecoder},
=======
    calls::call_response::FuelCallResponse,
    calls::call_utils::{
        generate_contract_inputs, generate_contract_outputs, get_decoded_output,
        simulate_and_check_success,
    },
    calls::contract_call::SettableContract,
    logs::{map_revert_error, LogDecoder},
>>>>>>> ea7bd379
};

#[derive(Debug)]
/// Contains all data relevant to a single script call
pub struct ScriptCall {
    pub script_binary: Vec<u8>,
    pub encoded_args: UnresolvedBytes,
    pub inputs: Vec<Input>,
    pub outputs: Vec<Output>,
    pub external_contracts: Vec<Bech32ContractId>,
}

impl ScriptCall {
    pub fn with_inputs(mut self, inputs: &[Input]) -> Self {
        self.inputs = inputs.to_vec();
        self
    }
}

#[derive(Debug)]
#[must_use = "script calls do nothing unless you `call` them"]
/// Helper that handles submitting a script call to a client and formatting the response
pub struct ScriptCallHandler<D> {
    pub script_call: ScriptCall,
    pub tx_parameters: TxParameters,
    pub wallet: WalletUnlocked,
    pub provider: Provider,
    pub datatype: PhantomData<D>,
    pub log_decoder: LogDecoder,
}

impl<D> ScriptCallHandler<D>
where
    D: Parameterize + Tokenizable + Debug,
{
    pub fn new(
        script_binary: Vec<u8>,
        encoded_args: UnresolvedBytes,
        wallet: WalletUnlocked,
        provider: Provider,
        log_decoder: LogDecoder,
    ) -> Self {
        let script_call = ScriptCall {
            script_binary,
            encoded_args,
            inputs: vec![],
            outputs: vec![],
            external_contracts: vec![],
        };
        Self {
            script_call,
            tx_parameters: TxParameters::default(),
            wallet,
            provider,
            datatype: PhantomData,
            log_decoder,
        }
    }

    /// Sets the transaction parameters for a given transaction.
    /// Note that this is a builder method, i.e. use it as a chain:
    ///
    /// ```ignore
    /// let params = TxParameters { gas_price: 100, gas_limit: 1000000 };
    /// instance.main(...).tx_params(params).call()
    /// ```
    pub fn tx_params(mut self, params: TxParameters) -> Self {
        self.tx_parameters = params;
        self
    }

    pub fn with_inputs(mut self, inputs: &[Input]) -> Self {
        self.script_call = self.script_call.with_inputs(inputs);
        self
    }

    pub fn set_contract_ids(mut self, contract_ids: &[Bech32ContractId]) -> Self {
        self.script_call.external_contracts = contract_ids.to_vec();
        self
    }

    pub fn set_contracts(mut self, contracts: &[&dyn SettableContract]) -> Self {
        self.script_call.external_contracts = contracts.iter().map(|c| c.id()).collect();
        for c in contracts {
            self.log_decoder.merge(c.log_decoder());
        }
        self
    }

    /// Compute the script data by calculating the script offset and resolving the encoded arguments
    async fn compute_script_data(&self) -> Result<Vec<u8>> {
        let consensus_parameters = self.provider.consensus_parameters().await?;
        let script_offset = base_offset(&consensus_parameters)
            + padded_len_usize(self.script_call.script_binary.len());

        Ok(self.script_call.encoded_args.resolve(script_offset as u64))
    }

    async fn build_tx(&self) -> Result<ScriptTransaction> {
        let contract_ids: HashSet<ContractId> = self
            .script_call
            .external_contracts
            .iter()
            .map(|bech32| bech32.into())
            .collect();
        let num_of_contracts = contract_ids.len();

        let inputs: Vec<_> = chain!(
            generate_contract_inputs(contract_ids),
            self.script_call.inputs.clone(),
        )
        .collect();

        // Note the contract_outputs need to come first since the
        // contract_inputs are referencing them via `output_index`. The node
        // will, upon receiving our request, use `output_index` to index the
        // `inputs` array we've sent over.
        let outputs: Vec<_> = chain!(
            generate_contract_outputs(num_of_contracts),
            self.script_call.outputs.clone(),
        )
        .collect();

        let mut tx = ScriptTransaction::new(&inputs, &outputs, self.tx_parameters)
            .with_script(self.script_call.script_binary.clone())
            .with_script_data(self.compute_script_data().await?);

        self.wallet.add_fee_resources(&mut tx, 0, 0).await?;
        self.wallet.sign_transaction(&mut tx).await?;

        Ok(tx)
    }

    /// Call a script on the node. If `simulate == true`, then the call is done in a
    /// read-only manner, using a `dry-run`. The [`FuelCallResponse`] struct contains the `main`'s value
    /// in its `value` field as an actual typed value `D` (if your method returns `bool`,
    /// it will be a bool, works also for structs thanks to the `abigen!()`).
    /// The other field of [`FuelCallResponse`], `receipts`, contains the receipts of the transaction.
    async fn call_or_simulate(&self, simulate: bool) -> Result<FuelCallResponse<D>> {
        let chain_info = self.provider.chain_info().await?;
        let tx = self.build_tx().await?;

        tx.check_without_signatures(
            chain_info.latest_block.header.height,
            &chain_info.consensus_parameters,
        )?;

        let receipts = if simulate {
            simulate_and_check_success(&self.provider, &tx).await?
        } else {
            self.provider.send_transaction(&tx).await?
        };

        self.get_response(receipts)
    }

    /// Call a script on the node, in a state-modifying manner.
    pub async fn call(self) -> Result<FuelCallResponse<D>> {
        self.call_or_simulate(false)
            .await
            .map_err(|err| map_revert_error(err, &self.log_decoder))
    }

    /// Call a script on the node, in a simulated manner, meaning the state of the
    /// blockchain is *not* modified but simulated.
    /// It is the same as the [`call`] method because the API is more user-friendly this way.
    ///
    /// [`call`]: Self::call
    pub async fn simulate(self) -> Result<FuelCallResponse<D>> {
        self.call_or_simulate(true)
            .await
            .map_err(|err| map_revert_error(err, &self.log_decoder))
    }

    /// Create a [`FuelCallResponse`] from call receipts
    pub fn get_response(&self, receipts: Vec<Receipt>) -> Result<FuelCallResponse<D>> {
        let token = get_decoded_output(&receipts, None, &D::param_type())?;
        Ok(FuelCallResponse::new(
            D::from_token(token)?,
            receipts,
            self.log_decoder.clone(),
        ))
    }
}<|MERGE_RESOLUTION|>--- conflicted
+++ resolved
@@ -2,44 +2,28 @@
 
 use fuel_tx::{ContractId, Input, Output, Receipt};
 use fuel_types::bytes::padded_len_usize;
-<<<<<<< HEAD
-
-use fuels_core::{
-    abi_encoder::UnresolvedBytes,
-    offsets::base_offset,
-    parameters::{CallParameters, TxParameters},
-};
-=======
+
 use fuels_core::{abi_encoder::UnresolvedBytes, offsets::base_offset};
->>>>>>> ea7bd379
 use fuels_signers::{provider::Provider, Signer, WalletUnlocked};
 use fuels_types::{
     bech32::Bech32ContractId,
     errors::Result,
-    parameters::TxParameters,
+    parameters::{TxParameters},
     traits::{Parameterize, Tokenizable},
     transaction::{ScriptTransaction, Transaction},
 };
 use itertools::chain;
 
 use crate::{
-<<<<<<< HEAD
     calls::{
         call::SettableContract,
         call_response::FuelCallResponse,
-        call_utils::{generate_contract_inputs, generate_contract_outputs, get_decoded_output},
+        call_utils::{
+            generate_contract_inputs, generate_contract_outputs, get_decoded_output,
+            simulate_and_check_success,
+        },
     },
-    execution_script::ExecutableFuelCall,
-    logs::{decode_revert_error, LogDecoder},
-=======
-    calls::call_response::FuelCallResponse,
-    calls::call_utils::{
-        generate_contract_inputs, generate_contract_outputs, get_decoded_output,
-        simulate_and_check_success,
-    },
-    calls::contract_call::SettableContract,
     logs::{map_revert_error, LogDecoder},
->>>>>>> ea7bd379
 };
 
 #[derive(Debug)]
