--- conflicted
+++ resolved
@@ -736,13 +736,8 @@
     pub async fn estimate_transaction_cost(
         &self,
         tolerance: Option<f64>,
-<<<<<<< HEAD
-    ) -> Result<TransactionCost, Error> {
+    ) -> Result<TransactionCost> {
         let script: Script = self.get_executable_call().await?.tx.into();
-=======
-    ) -> Result<TransactionCost> {
-        let script = self.get_executable_call().await?;
->>>>>>> 9a93c0d6
 
         let transaction_cost = self
             .provider
@@ -905,13 +900,8 @@
     pub async fn estimate_transaction_cost(
         &self,
         tolerance: Option<f64>,
-<<<<<<< HEAD
-    ) -> Result<TransactionCost, Error> {
+    ) -> Result<TransactionCost> {
         let script: Script = self.get_executable_call().await?.tx.into();
-=======
-    ) -> Result<TransactionCost> {
-        let script = self.get_executable_call().await?;
->>>>>>> 9a93c0d6
 
         let transaction_cost = self
             .wallet
