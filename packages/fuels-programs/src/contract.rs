--- conflicted
+++ resolved
@@ -1,13 +1,8 @@
 use std::{collections::HashSet, fmt::Debug, fs, marker::PhantomData, path::Path, str::FromStr};
 
 use fuel_tx::{
-<<<<<<< HEAD
-    Bytes32, Checkable, Contract as FuelContract, ContractId, Create, Output, Salt, StorageSlot,
-    Transaction,
-=======
-    Address, AssetId, Bytes32, Contract as FuelContract, ContractId, Create, FormatValidityChecks,
-    Output, Receipt, Salt, StorageSlot, Transaction,
->>>>>>> 4e921448
+    Bytes32, Contract as FuelContract, ContractId, Create, FormatValidityChecks,
+    Output, Salt, StorageSlot, Transaction,
 };
 use fuels_core::{
     abi_encoder::ABIEncoder,
