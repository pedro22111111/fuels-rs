--- conflicted
+++ resolved
@@ -35,11 +35,8 @@
 
 use crate::{
     call_response::FuelCallResponse,
-<<<<<<< HEAD
     call_utils::{build_tx_from_contract_calls, simulate_and_validate},
-=======
     execution_script::ExecutableFuelCall,
->>>>>>> e52f76c8
     logs::{map_revert_error, LogDecoder},
 };
 
