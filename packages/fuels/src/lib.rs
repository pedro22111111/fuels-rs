--- conflicted
+++ resolved
@@ -66,14 +66,10 @@
         core::{constants::*, parameters::*},
         fuel_node::*,
         macros::{abigen, setup_contract_test},
-<<<<<<< HEAD
-        programs::{contract::Contract, logs::LogDecoder},
-=======
         programs::{
-            contract::{Contract, MultiContractCallHandler, SettableContract},
+            contract::Contract,
             logs::{LogDecoder, LogId},
         },
->>>>>>> 90a0bf5e
         signers::{provider::*, wallet::generate_mnemonic_phrase, Signer, Wallet, WalletUnlocked},
         test_helpers::*,
         tx::Salt,
