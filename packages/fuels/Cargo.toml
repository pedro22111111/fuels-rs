--- conflicted
+++ resolved
@@ -13,22 +13,13 @@
 fuel-tx = { workspace = true }
 fuel-core = { workspace = true, default-features = false, optional = true }
 fuel-core-client = { workspace = true, default-features = false }
-<<<<<<< HEAD
-fuels-macros = { version = "0.34.0", path = "../fuels-macros" }
-fuels-programs = { version = "0.34.0", path = "../fuels-programs" }
-fuels-core = { version = "0.34.0", path = "../fuels-core" }
-fuels-signers = { version = "0.34.0", path = "../fuels-signers" }
-fuels-test-helpers = { version = "0.34.0", path = "../fuels-test-helpers" }
-fuels-types = { version = "0.34.0", path = "../fuels-types" }
-async-trait = { version = "0.1.50", default-features = false }
-=======
 fuels-macros = { workspace = true }
 fuels-programs = { workspace = true }
 fuels-core = { workspace = true }
 fuels-signers = { workspace = true }
 fuels-test-helpers = { workspace = true }
 fuels-types = { workspace = true }
->>>>>>> fb035634
+async-trait = { version = "0.1.50", default-features = false }
 
 [dev-dependencies]
 chrono = "0.4.2"
